// See LICENSE for license details.

package coreplex

import Chisel._
import scala.collection.mutable.{LinkedHashSet,LinkedHashMap}
import cde.{Parameters, ParameterDump, Config, Field, CDEMatchError}

case object RegressionTestNames extends Field[LinkedHashSet[String]]

abstract class RocketTestSuite {
  val dir: String
  val makeTargetName: String
  val names: LinkedHashSet[String]
  val envName: String
  def postScript = s"""

$$(addprefix $$(output_dir)/, $$(addsuffix .hex, $$($makeTargetName))): $$(output_dir)/%.hex: $dir/%.hex
\tmkdir -p $$(output_dir)
\tln -fs $$< $$@

$$(addprefix $$(output_dir)/, $$($makeTargetName)): $$(output_dir)/%: $dir/%
\tmkdir -p $$(output_dir)
\tln -fs $$< $$@

run-$makeTargetName: $$(addprefix $$(output_dir)/, $$(addsuffix .out, $$($makeTargetName)))
\t@echo; perl -ne 'print "  [$$$$1] $$$$ARGV \\t$$$$2\\n" if( /\\*{3}(.{8})\\*{3}(.*)/ || /ASSERTION (FAILED)/i )' $$^ /dev/null | perl -ne 'if(/(.*)/){print "$$$$1\\n\\n"; exit(1) if eof()}'

run-$makeTargetName-debug: $$(addprefix $$(output_dir)/, $$(addsuffix .vpd, $$($makeTargetName)))
\t@echo; perl -ne 'print "  [$$$$1] $$$$ARGV \\t$$$$2\\n" if( /\\*{3}(.{8})\\*{3}(.*)/ || /ASSERTION (FAILED)/i )' $$(patsubst %.vpd,%.out,$$^) /dev/null | perl -ne 'if(/(.*)/){print "$$$$1\\n\\n"; exit(1) if eof()}'
"""
}

class AssemblyTestSuite(prefix: String, val names: LinkedHashSet[String])(val envName: String) extends RocketTestSuite {
  val dir = "$(RISCV)/riscv64-unknown-elf/share/riscv-tests/isa"
  val makeTargetName = prefix + "-" + envName + "-asm-tests"
  override def toString = s"$makeTargetName = \\\n" + names.map(n => s"\t$prefix-$envName-$n").mkString(" \\\n") + postScript
}

class BenchmarkTestSuite(makePrefix: String, val dir: String, val names: LinkedHashSet[String]) extends RocketTestSuite {
  val envName = ""
  val makeTargetName = makePrefix + "-bmark-tests"
  override def toString = s"$makeTargetName = \\\n" + names.map(n => s"\t$n.riscv").mkString(" \\\n") + postScript
}

class RegressionTestSuite(val names: LinkedHashSet[String]) extends RocketTestSuite {
  val envName = ""
  val dir = "$(RISCV)/riscv64-unknown-elf/share/riscv-tests/isa"
  val makeTargetName = "regression-tests"
  override def toString = s"$makeTargetName = \\\n" + names.mkString(" \\\n")
}

object TestGeneration {
  import scala.collection.mutable.HashMap
  val asmSuites = new LinkedHashMap[String,AssemblyTestSuite]()
  val postscript = new HashMap[String,String]()
  val bmarkSuites = new LinkedHashMap[String,BenchmarkTestSuite]()
  val regressionSuites = new LinkedHashMap[String,RegressionTestSuite]()

  def addSuite(s: RocketTestSuite) {
    s match {
      case a: AssemblyTestSuite => asmSuites += (a.makeTargetName -> a)
      case b: BenchmarkTestSuite => bmarkSuites += (b.makeTargetName -> b)
      case r: RegressionTestSuite => regressionSuites += (r.makeTargetName -> r)
    }
  }
  
  def addSuites(s: Seq[RocketTestSuite]) { s.foreach(addSuite) }

<<<<<<< HEAD
  def addVariable(name: String, value: String) { postscript += (name -> value) }

  def generateMakefrag(topModuleName: String, configClassName: String) {
=======
  def generateMakefrag: String = {
>>>>>>> 59a2e6a4
    def gen(kind: String, s: Seq[RocketTestSuite]) = {
      if(s.length > 0) {
        val envs = s.groupBy(_.envName)
        val targets = s.map(t => s"$$(${t.makeTargetName})").mkString(" ")
        s.map(_.toString).mkString("\n") +
        envs.filterKeys(_ != "").map( {
          case (env,envsuites) => {
          val suites = envsuites.map(t => s"$$(${t.makeTargetName})").mkString(" ")
        s"""
run-$kind-$env-tests: $$(addprefix $$(output_dir)/, $$(addsuffix .out, $suites))
\t@echo; perl -ne 'print "  [$$$$1] $$$$ARGV \\t$$$$2\\n" if( /\\*{3}(.{8})\\*{3}(.*)/ || /ASSERTION (FAILED)/i )' $$^ /dev/null | perl -ne 'if(/(.*)/){print "$$$$1\\n\\n"; exit(1) if eof()}'
run-$kind-$env-tests-debug: $$(addprefix $$(output_dir)/, $$(addsuffix .vpd, $suites))
\t@echo; perl -ne 'print "  [$$$$1] $$$$ARGV \\t$$$$2\\n" if( /\\*{3}(.{8})\\*{3}(.*)/ || /ASSERTION (FAILED)/i )' $$(patsubst %.vpd,%.out,$$^) /dev/null | perl -ne 'if(/(.*)/){print "$$$$1\\n\\n"; exit(1) if eof()}'
run-$kind-$env-tests-fast: $$(addprefix $$(output_dir)/, $$(addsuffix .run, $suites))
\t@echo; perl -ne 'print "  [$$$$1] $$$$ARGV \\t$$$$2\\n" if( /\\*{3}(.{8})\\*{3}(.*)/ || /ASSERTION (FAILED)/i )' $$^ /dev/null | perl -ne 'if(/(.*)/){print "$$$$1\\n\\n"; exit(1) if eof()}'
"""} } ).mkString("\n") + s"""
run-$kind-tests: $$(addprefix $$(output_dir)/, $$(addsuffix .out, $targets))
\t@echo; perl -ne 'print "  [$$$$1] $$$$ARGV \\t$$$$2\\n" if( /\\*{3}(.{8})\\*{3}(.*)/ || /ASSERTION (FAILED)/i )' $$^ /dev/null | perl -ne 'if(/(.*)/){print "$$$$1\\n\\n"; exit(1) if eof()}'
run-$kind-tests-debug: $$(addprefix $$(output_dir)/, $$(addsuffix .vpd, $targets))
\t@echo; perl -ne 'print "  [$$$$1] $$$$ARGV \\t$$$$2\\n" if( /\\*{3}(.{8})\\*{3}(.*)/ || /ASSERTION (FAILED)/i )' $$(patsubst %.vpd,%.out,$$^) /dev/null | perl -ne 'if(/(.*)/){print "$$$$1\\n\\n"; exit(1) if eof()}'
run-$kind-tests-fast: $$(addprefix $$(output_dir)/, $$(addsuffix .run, $targets))
\t@echo; perl -ne 'print "  [$$$$1] $$$$ARGV \\t$$$$2\\n" if( /\\*{3}(.{8})\\*{3}(.*)/ || /ASSERTION (FAILED)/i )' $$^ /dev/null | perl -ne 'if(/(.*)/){print "$$$$1\\n\\n"; exit(1) if eof()}'
"""
      } else { "\n" }
    }

<<<<<<< HEAD
    val f = createOutputFile(s"$topModuleName.$configClassName.d")
    f.write(
      List(
        gen("asm", asmSuites.values.toSeq),
        gen("bmark", bmarkSuites.values.toSeq),
        gen("regression", regressionSuites.values.toSeq)
      ).mkString("\n") +
      postscript.map(p => p._1 + " = " + p._2).mkString("\n")
    )
    f.close
=======
    List(
      gen("asm", asmSuites.values.toSeq),
      gen("bmark", bmarkSuites.values.toSeq),
      gen("regression", regressionSuites.values.toSeq)
    ).mkString("\n")
>>>>>>> 59a2e6a4
  }

}

object DefaultTestSuites {
  val rv32uiNames = LinkedHashSet(
    "simple", "add", "addi", "and", "andi", "auipc", "beq", "bge", "bgeu", "blt", "bltu", "bne", "fence_i", 
    "jal", "jalr", "lb", "lbu", "lh", "lhu", "lui", "lw", "or", "ori", "sb", "sh", "sw", "sll", "slli",
    "slt", "slti", "sra", "srai", "srl", "srli", "sub", "xor", "xori")
  val rv32ui = new AssemblyTestSuite("rv32ui", rv32uiNames)(_)

  val rv32ucNames = LinkedHashSet("rvc")
  val rv32uc = new AssemblyTestSuite("rv32uc", rv32ucNames)(_)

  val rv32umNames = LinkedHashSet("mul", "mulh", "mulhsu", "mulhu", "div", "divu", "rem", "remu")
  val rv32um = new AssemblyTestSuite("rv32um", rv32umNames)(_)

  val rv32uaNames = LinkedHashSet("lrsc", "amoadd_w", "amoand_w", "amoor_w", "amoxor_w", "amoswap_w", "amomax_w", "amomaxu_w", "amomin_w", "amominu_w")
  val rv32ua = new AssemblyTestSuite("rv32ua", rv32uaNames)(_)

  val rv32siNames = LinkedHashSet("csr", "ma_fetch", "scall", "sbreak", "wfi", "dirty")
  val rv32si = new AssemblyTestSuite("rv32si", rv32siNames)(_)

  val rv32miNames = LinkedHashSet("csr", "mcsr", "illegal", "ma_addr", "ma_fetch", "sbreak", "scall")
  val rv32mi = new AssemblyTestSuite("rv32mi", rv32miNames)(_)

  val rv32u = List(rv32ui, rv32um)
  val rv32i = List(rv32ui, rv32si, rv32mi)
  val rv32pi = List(rv32ui, rv32mi)

  val rv64uiNames = LinkedHashSet("addw", "addiw", "ld", "lwu", "sd", "slliw", "sllw", "sltiu", "sltu", "sraiw", "sraw", "srliw", "srlw", "subw")
  val rv64ui = new AssemblyTestSuite("rv64ui", rv32uiNames ++ rv64uiNames)(_)

  val rv64umNames = LinkedHashSet("divuw", "divw", "mulw", "remuw", "remw")
  val rv64um = new AssemblyTestSuite("rv64um", rv32umNames ++ rv64umNames)(_)

  val rv64uaNames = rv32uaNames.map(_.replaceAll("_w","_d"))
  val rv64ua = new AssemblyTestSuite("rv64ua", rv32uaNames ++ rv64uaNames)(_)

  val rv64ucNames = rv32ucNames
  val rv64uc = new AssemblyTestSuite("rv64uc", rv64ucNames)(_)

  val rv64ufNames = LinkedHashSet("ldst", "move", "fsgnj", "fcmp", "fcvt", "fcvt_w", "fclass", "fadd", "fdiv", "fmin", "fmadd")
  val rv64uf = new AssemblyTestSuite("rv64uf", rv64ufNames)(_)
  val rv64ufNoDiv = new AssemblyTestSuite("rv64uf", rv64ufNames - "fdiv")(_)

  val rv64udNames = rv64ufNames + "structural"
  val rv64ud = new AssemblyTestSuite("rv64ud", rv64udNames)(_)
  val rv64udNoDiv = new AssemblyTestSuite("rv64ud", rv64udNames - "fdiv")(_)

  val rv64siNames = rv32siNames
  val rv64si = new AssemblyTestSuite("rv64si", rv64siNames)(_)

  val rv64miNames = rv32miNames + "breakpoint"
  val rv64mi = new AssemblyTestSuite("rv64mi", rv64miNames)(_)

  val groundtestNames = LinkedHashSet("simple")
  val groundtest64 = new AssemblyTestSuite("rv64ui", groundtestNames)(_)
  val groundtest32 = new AssemblyTestSuite("rv32ui", groundtestNames)(_)

  // TODO: "rv64ui-pm-lrsc", "rv64mi-pm-ipi",

  val rv64u = List(rv64ui, rv64um)
  val rv64i = List(rv64ui, rv64si, rv64mi)
  val rv64pi = List(rv64ui, rv64mi)

  val benchmarks = new BenchmarkTestSuite("rvi", "$(RISCV)/riscv64-unknown-elf/share/riscv-tests/benchmarks", LinkedHashSet(
    "median", "multiply", "qsort", "towers", "vvadd", "dhrystone", "mt-matmul"))

  val rv32udBenchmarks = new BenchmarkTestSuite("rvd", "$(RISCV)/riscv64-unknown-elf/share/riscv-tests/benchmarks", LinkedHashSet(
    "mm", "spmv", "mt-vvadd"))

  val emptyBmarks = new BenchmarkTestSuite("empty",
    "$(RISCV)/riscv64-unknown-elf/share/riscv-tests/benchmarks", LinkedHashSet.empty)

  val mtBmarks = new BenchmarkTestSuite("mt", "$(RISCV)/riscv64-unknown-elf/share/riscv-tests/mt",
    LinkedHashSet(((0 to 4).map("vvadd"+_) ++
    List("ad","ae","af","ag","ai","ak","al","am","an","ap","aq","ar","at","av","ay","az",
         "bb","bc","bf","bh","bj","bk","bm","bo","br","bs","ce","cf","cg","ci","ck","cl",
         "cm","cs","cv","cy","dc","df","dm","do","dr","ds","du","dv").map(_+"_matmul")): _*))
}<|MERGE_RESOLUTION|>--- conflicted
+++ resolved
@@ -67,13 +67,9 @@
   
   def addSuites(s: Seq[RocketTestSuite]) { s.foreach(addSuite) }
 
-<<<<<<< HEAD
   def addVariable(name: String, value: String) { postscript += (name -> value) }
 
-  def generateMakefrag(topModuleName: String, configClassName: String) {
-=======
   def generateMakefrag: String = {
->>>>>>> 59a2e6a4
     def gen(kind: String, s: Seq[RocketTestSuite]) = {
       if(s.length > 0) {
         val envs = s.groupBy(_.envName)
@@ -100,24 +96,12 @@
       } else { "\n" }
     }
 
-<<<<<<< HEAD
-    val f = createOutputFile(s"$topModuleName.$configClassName.d")
-    f.write(
-      List(
-        gen("asm", asmSuites.values.toSeq),
-        gen("bmark", bmarkSuites.values.toSeq),
-        gen("regression", regressionSuites.values.toSeq)
-      ).mkString("\n") +
-      postscript.map(p => p._1 + " = " + p._2).mkString("\n")
-    )
-    f.close
-=======
     List(
       gen("asm", asmSuites.values.toSeq),
       gen("bmark", bmarkSuites.values.toSeq),
       gen("regression", regressionSuites.values.toSeq)
-    ).mkString("\n")
->>>>>>> 59a2e6a4
+    ).mkString("\n") +
+    postscript.map(p => p._1 + " = " + p._2).mkString("\n")
   }
 
 }
