// See LICENSE.Berkeley for license details.
// See LICENSE.SiFive for license details.

package freechips.rocketchip.util

import Chisel._
<<<<<<< HEAD
import chisel3.experimental.{dontTouch, RawModule}
=======
import chisel3.experimental.RawModule
>>>>>>> 7cd3352c
import freechips.rocketchip.config.Parameters
import scala.math._

class ParameterizedBundle(implicit p: Parameters) extends Bundle

// TODO: replace this with an implicit class when @chisel unprotects dontTouchPorts
trait DontTouch { self: RawModule =>

<<<<<<< HEAD
=======
  def dontTouch(data: Data): Unit = data match {
     case agg: Aggregate => agg.getElements.foreach(dontTouch)
     case elt: Element => chisel3.core.dontTouch(elt)
  }

>>>>>>> 7cd3352c
  /** Marks every port as don't touch
    *
    * @note This method can only be called after the Module has been fully constructed
    *   (after Module(...))
    */
  def dontTouchPorts(): this.type = {
    self.getModulePorts.foreach(dontTouch(_))
    self
  }

  def dontTouchPortsExcept(f: Data => Boolean): this.type = {
    self.getModulePorts.filterNot(f).foreach(dontTouch(_))
    self
  }
}

trait Clocked extends Bundle {
  val clock = Clock()
  val reset = Bool()  
}

trait CanHaltAndCatchFire extends Bundle {
  val halt_and_catch_fire: Option[Bool]
}

object DecoupledHelper {
  def apply(rvs: Bool*) = new DecoupledHelper(rvs)
}

class DecoupledHelper(val rvs: Seq[Bool]) {
  def fire(exclude: Bool, includes: Bool*) = {
    (rvs.filter(_ ne exclude) ++ includes).reduce(_ && _)
  }
}

object MuxT {
  def apply[T <: Data, U <: Data](cond: Bool, con: (T, U), alt: (T, U)): (T, U) =
    (Mux(cond, con._1, alt._1), Mux(cond, con._2, alt._2))

  def apply[T <: Data, U <: Data, W <: Data](cond: Bool, con: (T, U, W), alt: (T, U, W)): (T, U, W) =
    (Mux(cond, con._1, alt._1), Mux(cond, con._2, alt._2), Mux(cond, con._3, alt._3))

  def apply[T <: Data, U <: Data, W <: Data, X <: Data](cond: Bool, con: (T, U, W, X), alt: (T, U, W, X)): (T, U, W, X) =
    (Mux(cond, con._1, alt._1), Mux(cond, con._2, alt._2), Mux(cond, con._3, alt._3), Mux(cond, con._4, alt._4))
}

/** Creates a cascade of n MuxTs to search for a key value. */
object MuxTLookup {
  def apply[S <: UInt, T <: Data, U <: Data](key: S, default: (T, U), mapping: Seq[(S, (T, U))]): (T, U) = {
    var res = default
    for ((k, v) <- mapping.reverse)
      res = MuxT(k === key, v, res)
    res
  }

  def apply[S <: UInt, T <: Data, U <: Data, W <: Data](key: S, default: (T, U, W), mapping: Seq[(S, (T, U, W))]): (T, U, W) = {
    var res = default
    for ((k, v) <- mapping.reverse)
      res = MuxT(k === key, v, res)
    res
  }
}

object ValidMux {
  def apply[T <: Data](v1: ValidIO[T], v2: ValidIO[T]*): ValidIO[T] = {
    apply(v1 +: v2.toSeq)
  }
  def apply[T <: Data](valids: Seq[ValidIO[T]]): ValidIO[T] = {
    val out = Wire(Valid(valids.head.bits.cloneType))
    out.valid := valids.map(_.valid).reduce(_ || _)
    out.bits := MuxCase(valids.head.bits,
      valids.map(v => (v.valid -> v.bits)))
    out
  }
}

object Str
{
  def apply(s: String): UInt = {
    var i = BigInt(0)
    require(s.forall(validChar _))
    for (c <- s)
      i = (i << 8) | c
    UInt(i, s.length*8)
  }
  def apply(x: Char): UInt = {
    require(validChar(x))
    UInt(x.toInt, 8)
  }
  def apply(x: UInt): UInt = apply(x, 10)
  def apply(x: UInt, radix: Int): UInt = {
    val rad = UInt(radix)
    val w = x.getWidth
    require(w > 0)

    var q = x
    var s = digit(q % rad)
    for (i <- 1 until ceil(log(2)/log(radix)*w).toInt) {
      q = q / rad
      s = Cat(Mux(Bool(radix == 10) && q === UInt(0), Str(' '), digit(q % rad)), s)
    }
    s
  }
  def apply(x: SInt): UInt = apply(x, 10)
  def apply(x: SInt, radix: Int): UInt = {
    val neg = x < SInt(0)
    val abs = x.abs.asUInt
    if (radix != 10) {
      Cat(Mux(neg, Str('-'), Str(' ')), Str(abs, radix))
    } else {
      val rad = UInt(radix)
      val w = abs.getWidth
      require(w > 0)

      var q = abs
      var s = digit(q % rad)
      var needSign = neg
      for (i <- 1 until ceil(log(2)/log(radix)*w).toInt) {
        q = q / rad
        val placeSpace = q === UInt(0)
        val space = Mux(needSign, Str('-'), Str(' '))
        needSign = needSign && !placeSpace
        s = Cat(Mux(placeSpace, space, digit(q % rad)), s)
      }
      Cat(Mux(needSign, Str('-'), Str(' ')), s)
    }
  }

  private def digit(d: UInt): UInt = Mux(d < UInt(10), Str('0')+d, Str(('a'-10).toChar)+d)(7,0)
  private def validChar(x: Char) = x == (x & 0xFF)
}

object Split
{
  // is there a better way to do do this?
  def apply(x: Bits, n0: Int) = {
    val w = checkWidth(x, n0)
    (x(w-1,n0), x(n0-1,0))
  }
  def apply(x: Bits, n1: Int, n0: Int) = {
    val w = checkWidth(x, n1, n0)
    (x(w-1,n1), x(n1-1,n0), x(n0-1,0))
  }
  def apply(x: Bits, n2: Int, n1: Int, n0: Int) = {
    val w = checkWidth(x, n2, n1, n0)
    (x(w-1,n2), x(n2-1,n1), x(n1-1,n0), x(n0-1,0))
  }

  private def checkWidth(x: Bits, n: Int*) = {
    val w = x.getWidth
    def decreasing(x: Seq[Int]): Boolean =
      if (x.tail.isEmpty) true
      else x.head >= x.tail.head && decreasing(x.tail)
    require(decreasing(w :: n.toList))
    w
  }
}

object Random
{
  def apply(mod: Int, random: UInt): UInt = {
    if (isPow2(mod)) random(log2Up(mod)-1,0)
    else PriorityEncoder(partition(apply(1 << log2Up(mod*8), random), mod))
  }
  def apply(mod: Int): UInt = apply(mod, randomizer)
  def oneHot(mod: Int, random: UInt): UInt = {
    if (isPow2(mod)) UIntToOH(random(log2Up(mod)-1,0))
    else PriorityEncoderOH(partition(apply(1 << log2Up(mod*8), random), mod)).asUInt
  }
  def oneHot(mod: Int): UInt = oneHot(mod, randomizer)

  private def randomizer = LFSR16()
  private def round(x: Double): Int =
    if (x.toInt.toDouble == x) x.toInt else (x.toInt + 1) & -2
  private def partition(value: UInt, slices: Int) =
    Seq.tabulate(slices)(i => value < UInt(round((i << value.getWidth).toDouble / slices)))
}

object Majority {
  def apply(in: Set[Bool]): Bool = {
    val n = (in.size >> 1) + 1
    val clauses = in.subsets(n).map(_.reduce(_ && _))
    clauses.reduce(_ || _)
  }

  def apply(in: Seq[Bool]): Bool = apply(in.toSet)

  def apply(in: UInt): Bool = apply(in.toBools.toSet)
}

object PopCountAtLeast {
  private def two(x: UInt): (Bool, Bool) = x.getWidth match {
    case 1 => (x.toBool, Bool(false))
    case n =>
      val half = x.getWidth / 2
      val (leftOne, leftTwo) = two(x(half - 1, 0))
      val (rightOne, rightTwo) = two(x(x.getWidth - 1, half))
      (leftOne || rightOne, leftTwo || rightTwo || (leftOne && rightOne))
  }
  def apply(x: UInt, n: Int): Bool = n match {
    case 0 => Bool(true)
    case 1 => x.orR
    case 2 => two(x)._2
    case 3 => PopCount(x) >= UInt(n)
  }
}

// This gets used everywhere, so make the smallest circuit possible ...
// Given an address and size, create a mask of beatBytes size
// eg: (0x3, 0, 4) => 0001, (0x3, 1, 4) => 0011, (0x3, 2, 4) => 1111
// groupBy applies an interleaved OR reduction; groupBy=2 take 0010 => 01
object MaskGen {
  def apply(addr_lo: UInt, lgSize: UInt, beatBytes: Int, groupBy: Int = 1): UInt = {
    require (groupBy >= 1 && beatBytes >= groupBy)
    require (isPow2(beatBytes) && isPow2(groupBy))
    val lgBytes = log2Ceil(beatBytes)
    val sizeOH = UIntToOH(lgSize, log2Up(beatBytes)) | UInt(groupBy*2 - 1)

    def helper(i: Int): Seq[(Bool, Bool)] = {
      if (i == 0) {
        Seq((lgSize >= UInt(lgBytes), Bool(true)))
      } else {
        val sub = helper(i-1)
        val size = sizeOH(lgBytes - i)
        val bit = addr_lo(lgBytes - i)
        val nbit = !bit
        Seq.tabulate (1 << i) { j =>
          val (sub_acc, sub_eq) = sub(j/2)
          val eq = sub_eq && (if (j % 2 == 1) bit else nbit)
          val acc = sub_acc || (size && eq)
          (acc, eq)
        }
      }
    }

    if (groupBy == beatBytes) UInt(1) else
      Cat(helper(lgBytes-log2Ceil(groupBy)).map(_._1).reverse)
  }
}<|MERGE_RESOLUTION|>--- conflicted
+++ resolved
@@ -4,11 +4,7 @@
 package freechips.rocketchip.util
 
 import Chisel._
-<<<<<<< HEAD
-import chisel3.experimental.{dontTouch, RawModule}
-=======
 import chisel3.experimental.RawModule
->>>>>>> 7cd3352c
 import freechips.rocketchip.config.Parameters
 import scala.math._
 
@@ -17,14 +13,11 @@
 // TODO: replace this with an implicit class when @chisel unprotects dontTouchPorts
 trait DontTouch { self: RawModule =>
 
-<<<<<<< HEAD
-=======
   def dontTouch(data: Data): Unit = data match {
      case agg: Aggregate => agg.getElements.foreach(dontTouch)
      case elt: Element => chisel3.core.dontTouch(elt)
   }
 
->>>>>>> 7cd3352c
   /** Marks every port as don't touch
     *
     * @note This method can only be called after the Module has been fully constructed
