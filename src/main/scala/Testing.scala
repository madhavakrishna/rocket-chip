--- conflicted
+++ resolved
@@ -69,16 +69,11 @@
       } else { "\n" }
     }
 
-<<<<<<< HEAD
-    val f = createOutputFile(s"${Driver.topComponent.name}.${Driver.chiselConfigClassName.get}.d")
+    val f = createOutputFile(s"${Driver.topComponent.get.name}.${Driver.chiselConfigClassName.get}.d")
     f.write(
       List(gen("asm", asmSuites.values.toSeq), gen("bmark", bmarkSuites.values.toSeq)).mkString("\n") +
       postscript.map(p => p._1 + " = " + p._2).mkString("\n")
     )
-=======
-    val f = createOutputFile(s"${Driver.topComponent.get.name}.${Driver.chiselConfigClassName.get}.d")
-    f.write(List(gen("asm", asmSuites.values.toSeq), gen("bmark", bmarkSuites.values.toSeq)).mkString("\n"))
->>>>>>> 34b9a7fd
     f.close
   }
 }
