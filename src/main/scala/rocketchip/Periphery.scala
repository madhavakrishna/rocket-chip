// See LICENSE for license details.

package rocketchip

import Chisel._
import cde.{Parameters, Field}
import junctions._
import junctions.NastiConstants._
import uncore.tilelink._
import uncore.tilelink2._
import uncore.converters._
import uncore.devices._
import uncore.agents._
import uncore.util._
import rocket.Util._
import rocket.XLen
import scala.math.max
import coreplex._
import testchipip._

/** Options for memory bus interface */
object BusType {
  sealed trait EnumVal
  case object AXI extends EnumVal
  case object AHB extends EnumVal
  case object TL  extends EnumVal
  val busTypes = Seq(AXI, AHB, TL)
}

/** Memory channel controls */
case object TMemoryChannels extends Field[BusType.EnumVal]
/** External MMIO controls */
case object NExtMMIOAXIChannels extends Field[Int]
case object NExtMMIOAHBChannels extends Field[Int]
case object NExtMMIOTLChannels  extends Field[Int]
/** External Bus controls */
case object NExtBusAXIChannels extends Field[Int]
/** Async configurations */
case object AsyncBusChannels extends Field[Boolean]
case object AsyncDebugBus extends Field[Boolean]
case object AsyncMemChannels extends Field[Boolean]
case object AsyncMMIOChannels extends Field[Boolean]
/** External address map settings */
case object ExtMMIOPorts extends Field[Seq[AddrMapEntry]]
/** Specifies the size of external memory */
case object ExtMemSize extends Field[Long]
/** Specifies the number of external interrupts */
case object NExtTopInterrupts extends Field[Int]
/** Source of RTC. First bundle is TopIO.extra, Second bundle is periphery.io.extra  **/
case object RTCPeriod extends Field[Int]

object PeripheryUtils {
  def addQueueAXI(source: NastiIO)(implicit p: Parameters) = {
    val sink = Wire(new NastiIO)
    sink.ar  <> Queue(source.ar, 1)
    sink.aw  <> Queue(source.aw, 1)
    sink.w   <> Queue(source.w)
    source.r <> Queue(sink.r)
    source.b <> Queue(sink.b, 1)
    sink
  }
  def convertTLtoAXI(tl: ClientUncachedTileLinkIO)(implicit p: Parameters) = {
    val bridge = Module(new NastiIOTileLinkIOConverter())
    bridge.io.tl <> tl
    addQueueAXI(bridge.io.nasti)
  }
  def convertTLtoAHB(tl: ClientUncachedTileLinkIO, atomics: Boolean)(implicit p: Parameters) = {
    val bridge = Module(new AHBBridge(atomics))
    bridge.io.tl <> tl
    bridge.io.ahb
  }
}

/** Utility trait for quick access to some relevant parameters */
trait HasPeripheryParameters {
  implicit val p: Parameters
  lazy val tMemChannels = p(TMemoryChannels)
  lazy val nMemChannels = p(NMemoryChannels)
  lazy val nMemAXIChannels = if (tMemChannels == BusType.AXI) nMemChannels else 0
  lazy val nMemAHBChannels = if (tMemChannels == BusType.AHB) nMemChannels else 0
  lazy val nMemTLChannels  = if (tMemChannels == BusType.TL)  nMemChannels else 0
  lazy val innerParams = p.alterPartial({ case TLId => "L1toL2" })
  lazy val innerMMIOParams = p.alterPartial({ case TLId => "L2toMMIO" })
  lazy val outermostParams = p.alterPartial({ case TLId => "Outermost" })
  lazy val outermostMMIOParams = p.alterPartial({ case TLId => "MMIO_Outermost" })
}

/////

trait PeripheryDebug extends LazyModule {
  implicit val p: Parameters
}

trait PeripheryDebugBundle {
  implicit val p: Parameters
  val debug_clk = (p(AsyncDebugBus) && !p(IncludeJtagDTM)).option(Clock(INPUT))
  val debug_rst = (p(AsyncDebugBus) && !p(IncludeJtagDTM)).option(Bool(INPUT))
  val debug = (!p(IncludeJtagDTM)).option(new DebugBusIO()(p).flip)
  val jtag = p(IncludeJtagDTM).option(new JTAGIO(true).flip)
}

trait PeripheryDebugModule {
  implicit val p: Parameters
  val outer: PeripheryDebug
  val io: PeripheryDebugBundle
  val coreplexIO: BaseCoreplexBundle

  if (p(IncludeJtagDTM)) {
    // JtagDTMWithSync is a wrapper which
    // handles the synchronization as well.
    val dtm = Module (new JtagDTMWithSync(coreplex.clock, coreplex.reset)(p))
    dtm.io.jtag <> io.jtag.get
    coreplexIO.debug <> dtm.io.debug
  } else {
    coreplexIO.debug <>
      (if (p(AsyncDebugBus)) AsyncDebugBusFrom(io.debug_clk.get, io.debug_rst.get, io.debug.get)
      else io.debug.get)
  }
}

/////

trait PeripheryExtInterrupts extends LazyModule {
  implicit val p: Parameters
  val pInterrupts: RangeManager

  pInterrupts.add("ext", p(NExtTopInterrupts))
}

trait PeripheryExtInterruptsBundle {
  implicit val p: Parameters
  val interrupts = Vec(p(NExtTopInterrupts), Bool()).asInput
}

trait PeripheryExtInterruptsModule {
  implicit val p: Parameters
  val outer: PeripheryExtInterrupts
  val io: PeripheryExtInterruptsBundle
  val coreplexIO: BaseCoreplexBundle

  {
    val r = outer.pInterrupts.range("ext")
    ((r._1 until r._2) zipWithIndex) foreach { case (c, i) =>
      coreplexIO.interrupts(c) := io.interrupts(i)
    }
  }
}

/////

trait PeripheryMasterMem extends LazyModule {
  implicit val p: Parameters
}

trait PeripheryMasterMemBundle extends HasPeripheryParameters {
  implicit val p: Parameters
  val mem_clk = p(AsyncMemChannels).option(Vec(nMemChannels, Clock(INPUT)))
  val mem_rst = p(AsyncMemChannels).option(Vec(nMemChannels, Bool (INPUT)))
  val mem_axi = if (p(NarrowIF)) Vec(0, new NastiIO) else Vec(nMemAXIChannels, new NastiIO)
  val mem_ahb = Vec(nMemAHBChannels, new HastiMasterIO)
  val mem_tl = Vec(nMemTLChannels, new ClientUncachedTileLinkIO()(outermostParams))
  val mem_narrow = if (p(NarrowIF)) Some(new SerialIO(p(NarrowWidth))) else None //TODOHurricane - this should be NarrowIO, not SerialIO
}

trait PeripheryMasterMemModule extends HasPeripheryParameters {
  implicit val p: Parameters
  val outer: PeripheryMasterMem
  val io: PeripheryMasterMemBundle
  val coreplexIO: BaseCoreplexBundle

<<<<<<< HEAD
  if (p(NarrowIF)) {
    // TODOHurricane - implement the TL master/slave combined version
    require(p(NAcquireTransactors) > 2 || nMemChannels < 8)
    // TODOHurricane - why doesn't the switcher handle this gracefully
    val nBanks = nMemChannels*p(NBanksPerMemoryChannel)
    val switcher = Module(new ClientUncachedTileLinkIOSwitcher(nBanks, nMemChannels+1, coreplex.clock, coreplex.reset)
        (p.alterPartial({case TLId => "Outermost"})))
    switcher.io.in <> coreplex.io.master.mem
    val ser = (0 until nMemChannels+1) map { _ =>
      Module(new ClientUncachedTileLinkIOSerdes(p(NarrowWidth), coreplex.clock, coreplex.reset)(p.alterPartial({case TLId => "Outermost"})))
    }
    switcher.io.out zip ser map { case (sw,ser) => ser.io.tl <> sw }
    // io.mem_narrow.get <> ser(0).io.serial // TODOHurricane - Howie says to wire in and out separately for SerialIO
    // TODOHurricane - wire up the HBWIF lanes
    // switcher.io.select(0) := ... // TODOHurricane - Need to hardcode all banks to route to channel 0, but it's unclear how to do this.
                                    // Eventually this should be configurable via SCR
  } else {
    // Abuse the fact that zip takes the shorter of the two lists
    ((io.mem_axi zip coreplex.io.master.mem) zipWithIndex) foreach { case ((axi, mem), idx) =>
      val axi_sync = PeripheryUtils.convertTLtoAXI(mem)(outermostParams)
      axi_sync.ar.bits.cache := CACHE_NORMAL_NOCACHE_BUF
      axi_sync.aw.bits.cache := CACHE_NORMAL_NOCACHE_BUF
      axi <> (
        if (!p(AsyncMemChannels)) axi_sync
        else AsyncNastiTo(io.mem_clk.get(idx), io.mem_rst.get(idx), axi_sync)
      )
    }
=======
  // Abuse the fact that zip takes the shorter of the two lists
  ((io.mem_axi zip coreplexIO.master.mem) zipWithIndex) foreach { case ((axi, mem), idx) =>
    val axi_sync = PeripheryUtils.convertTLtoAXI(mem)(outermostParams)
    axi_sync.ar.bits.cache := CACHE_NORMAL_NOCACHE_BUF
    axi_sync.aw.bits.cache := CACHE_NORMAL_NOCACHE_BUF
    axi <> (
      if (!p(AsyncMemChannels)) axi_sync
      else AsyncNastiTo(io.mem_clk.get(idx), io.mem_rst.get(idx), axi_sync)
    )
>>>>>>> 4802464a
  }

  (io.mem_ahb zip coreplexIO.master.mem) foreach { case (ahb, mem) =>
    ahb <> PeripheryUtils.convertTLtoAHB(mem, atomics = false)(outermostParams)
  }

  (io.mem_tl zip coreplexIO.master.mem) foreach { case (tl, mem) =>
    tl <> TileLinkEnqueuer(mem, 2)(outermostParams)
  }
}

/////

trait PeripheryMasterMMIO extends LazyModule {
  implicit val p: Parameters
}

trait PeripheryMasterMMIOBundle extends HasPeripheryParameters {
  implicit val p: Parameters
  val mmio_clk = p(AsyncMMIOChannels).option(Vec(p(NExtMMIOAXIChannels), Clock(INPUT)))
  val mmio_rst = p(AsyncMMIOChannels).option(Vec(p(NExtMMIOAXIChannels), Bool (INPUT)))
  val mmio_axi = Vec(p(NExtMMIOAXIChannels), new NastiIO)
  val mmio_ahb = Vec(p(NExtMMIOAHBChannels), new HastiMasterIO)
  val mmio_tl = Vec(p(NExtMMIOTLChannels), new ClientUncachedTileLinkIO()(outermostMMIOParams))
}

trait PeripheryMasterMMIOModule extends HasPeripheryParameters {
  implicit val p: Parameters
  val outer: PeripheryMasterMMIO
  val io: PeripheryMasterMMIOBundle
  val pBus: TileLinkRecursiveInterconnect

  val mmio_ports = p(ExtMMIOPorts) map { port =>
    TileLinkWidthAdapter(pBus.port(port.name), "MMIO_Outermost")
  }

  val mmio_axi_start = 0
  val mmio_axi_end   = mmio_axi_start + p(NExtMMIOAXIChannels)
  val mmio_ahb_start = mmio_axi_end
  val mmio_ahb_end   = mmio_ahb_start + p(NExtMMIOAHBChannels)
  val mmio_tl_start  = mmio_ahb_end
  val mmio_tl_end    = mmio_tl_start  + p(NExtMMIOTLChannels)
  require (mmio_tl_end == mmio_ports.size)

  for (i <- 0 until mmio_ports.size) {
    if (mmio_axi_start <= i && i < mmio_axi_end) {
      val idx = i-mmio_axi_start
      val axi_sync = PeripheryUtils.convertTLtoAXI(mmio_ports(i))(outermostMMIOParams)
      io.mmio_axi(idx) <> (
        if (!p(AsyncMMIOChannels)) axi_sync
        else AsyncNastiTo(io.mmio_clk.get(idx), io.mmio_rst.get(idx), axi_sync)
      )
    } else if (mmio_ahb_start <= i && i < mmio_ahb_end) {
      val idx = i-mmio_ahb_start
      io.mmio_ahb(idx) <> PeripheryUtils.convertTLtoAHB(mmio_ports(i), atomics = true)(outermostMMIOParams)
    } else if (mmio_tl_start <= i && i < mmio_tl_end) {
      val idx = i-mmio_tl_start
      io.mmio_tl(idx) <> TileLinkEnqueuer(mmio_ports(i), 2)(outermostMMIOParams)
    } else {
      require(false, "Unconnected external MMIO port")
    }
  }
}

/////

trait PeripherySlave extends LazyModule {
  implicit val p: Parameters
  val pBusMasters: RangeManager

  if (p(NExtBusAXIChannels) > 0) pBusMasters.add("ext", 1) // NExtBusAXIChannels are arbitrated into one TL port
}

trait PeripherySlaveBundle extends HasPeripheryParameters {
  implicit val p: Parameters
  val bus_clk = p(AsyncBusChannels).option(Vec(p(NExtBusAXIChannels), Clock(INPUT)))
  val bus_rst = p(AsyncBusChannels).option(Vec(p(NExtBusAXIChannels), Bool (INPUT)))
  val bus_axi = Vec(p(NExtBusAXIChannels), new NastiIO).flip
}

trait PeripherySlaveModule extends HasPeripheryParameters {
  implicit val p: Parameters
  val outer: PeripherySlave
  val io: PeripherySlaveBundle
  val coreplexIO: BaseCoreplexBundle

  if (p(NExtBusAXIChannels) > 0) {
    val arb = Module(new NastiArbiter(p(NExtBusAXIChannels)))
    ((io.bus_axi zip arb.io.master) zipWithIndex) foreach { case ((bus, port), idx) =>
      port <> (
        if (!p(AsyncBusChannels)) bus
        else AsyncNastiFrom(io.bus_clk.get(idx), io.bus_rst.get(idx), bus)
      )
    }
    val conv = Module(new TileLinkIONastiIOConverter()(innerParams))
    conv.io.nasti <> arb.io.slave

    val r = outer.pBusMasters.range("ext")
    require(r._2 - r._1 == 1, "RangeManager should return 1 slot")
    coreplexIO.slave(r._1) <> conv.io.tl
  }
}

/////

trait PeripheryCoreplexLocalInterrupter extends LazyModule with HasPeripheryParameters {
  implicit val p: Parameters
  val peripheryBus: TLXbar

  // CoreplexLocalInterrupter must be at least 64b if XLen >= 64
  val beatBytes = (innerMMIOParams(XLen) min 64) / 8
  val clintConfig = CoreplexLocalInterrupterConfig(beatBytes)
  val clint = LazyModule(new CoreplexLocalInterrupter(clintConfig)(innerMMIOParams))
  // The periphery bus is 32-bit, so we may need to adapt its width to XLen
  clint.node := TLFragmenter(TLWidthWidget(peripheryBus.node, 4), beatBytes, 256)
}

trait PeripheryCoreplexLocalInterrupterBundle {
  implicit val p: Parameters
}

trait PeripheryCoreplexLocalInterrupterModule extends HasPeripheryParameters {
  implicit val p: Parameters
  val outer: PeripheryCoreplexLocalInterrupter
  val io: PeripheryCoreplexLocalInterrupterBundle
  val coreplexIO: BaseCoreplexBundle

  outer.clint.module.io.rtcTick := Counter(p(RTCPeriod)).inc()
  coreplexIO.clint <> outer.clint.module.io.tiles
}

/////

trait PeripheryBootROM extends LazyModule {
  implicit val p: Parameters
  val peripheryBus: TLXbar

  val address = 0x1000
  val size = 0x1000
  val rom = LazyModule(new TLROM(address, size, GenerateBootROM(p, address)) { override def name = "bootrom" })
  rom.node := TLFragmenter(peripheryBus.node, 4, 256)
}

trait PeripheryBootROMBundle {
  implicit val p: Parameters
}

trait PeripheryBootROMModule extends HasPeripheryParameters {
  implicit val p: Parameters
  val outer: PeripheryBootROM
  val io: PeripheryBootROMBundle
}

/////

trait PeripheryHurricaneClocks extends LazyModule {
  implicit val p: Parameters
}

trait PeripheryHurricaneClocksBundle {
  implicit val p: Parameters
}

trait PeripheryHurricaneClocksModule extends HasPeripheryParameters {
  implicit val p: Parameters
  val outer: PeripheryHurricaneClocks
  val coreplex: Coreplex

  val uncore_clk = Wire(Clock())
  val oms_clk = Wire(Clock())
  val core_clks = Wire(Vec(p(NTiles)-1,Clock()))

  val uncore_reset = ResetSync(outer.module.reset, uncore_clk)
  val oms_reset = ResetSync(outer.module.reset, oms_clk) // TODOHurricane - oms_reset should come from a control register

  //Wire in coreplexes clock/reset
  coreplex.clock := uncore_clk
  coreplex.reset := uncore_reset

  //Default top level clocks
  uncore_clk := outer.module.clock
  oms_clk := outer.module.clock
  core_clks.map { _ := outer.module.clock }

  //Connect coreplex extra clocks to be passed further down
  //TODOHurricane: can this also be a cake trait?
  coreplex.io.oms_clk := oms_clk
  coreplex.io.oms_reset := oms_reset
  coreplex.io.core_clk zip core_clks map { case(c,gen) => c := gen }
}

/////

trait PeripheryTestRAM extends LazyModule {
  implicit val p: Parameters
  val peripheryBus: TLXbar

  val ramBase = 0x52000000
  val ramSize = 0x1000

  val sram = LazyModule(new TLRAM(AddressSet(ramBase, ramSize-1)) { override def name = "testram" })
  sram.node := TLFragmenter(peripheryBus.node, 4, 256)
}

trait PeripheryTestRAMBundle {
  implicit val p: Parameters
}

trait PeripheryTestRAMModule extends HasPeripheryParameters {
  implicit val p: Parameters
  val outer: PeripheryTestRAM
}

/////

trait PeripheryTestBusMaster extends LazyModule {
  implicit val p: Parameters
  val peripheryBus: TLXbar

  val fuzzer = LazyModule(new TLFuzzer(5000))
  peripheryBus.node := fuzzer.node
}

trait PeripheryTestBusMasterBundle {
  implicit val p: Parameters
}

trait PeripheryTestBusMasterModule {
  implicit val p: Parameters
  val outer: PeripheryTestBusMaster
}

/////

trait HardwiredResetVector {
  val coreplexIO: BaseCoreplexBundle
  coreplexIO.resetVector := UInt(0x1000) // boot ROM
}<|MERGE_RESOLUTION|>--- conflicted
+++ resolved
@@ -108,7 +108,7 @@
   if (p(IncludeJtagDTM)) {
     // JtagDTMWithSync is a wrapper which
     // handles the synchronization as well.
-    val dtm = Module (new JtagDTMWithSync(coreplex.clock, coreplex.reset)(p))
+    val dtm = Module (new JtagDTMWithSync()(p))
     dtm.io.jtag <> io.jtag.get
     coreplexIO.debug <> dtm.io.debug
   } else {
@@ -168,17 +168,16 @@
   val io: PeripheryMasterMemBundle
   val coreplexIO: BaseCoreplexBundle
 
-<<<<<<< HEAD
   if (p(NarrowIF)) {
     // TODOHurricane - implement the TL master/slave combined version
     require(p(NAcquireTransactors) > 2 || nMemChannels < 8)
     // TODOHurricane - why doesn't the switcher handle this gracefully
     val nBanks = nMemChannels*p(NBanksPerMemoryChannel)
-    val switcher = Module(new ClientUncachedTileLinkIOSwitcher(nBanks, nMemChannels+1, coreplex.clock, coreplex.reset)
+    val switcher = Module(new ClientUncachedTileLinkIOSwitcher(nBanks, nMemChannels+1)
         (p.alterPartial({case TLId => "Outermost"})))
-    switcher.io.in <> coreplex.io.master.mem
+    switcher.io.in <> coreplexIO.master.mem
     val ser = (0 until nMemChannels+1) map { _ =>
-      Module(new ClientUncachedTileLinkIOSerdes(p(NarrowWidth), coreplex.clock, coreplex.reset)(p.alterPartial({case TLId => "Outermost"})))
+      Module(new ClientUncachedTileLinkIOSerdes(p(NarrowWidth))(p.alterPartial({case TLId => "Outermost"})))
     }
     switcher.io.out zip ser map { case (sw,ser) => ser.io.tl <> sw }
     // io.mem_narrow.get <> ser(0).io.serial // TODOHurricane - Howie says to wire in and out separately for SerialIO
@@ -187,7 +186,7 @@
                                     // Eventually this should be configurable via SCR
   } else {
     // Abuse the fact that zip takes the shorter of the two lists
-    ((io.mem_axi zip coreplex.io.master.mem) zipWithIndex) foreach { case ((axi, mem), idx) =>
+    ((io.mem_axi zip coreplexIO.master.mem) zipWithIndex) foreach { case ((axi, mem), idx) =>
       val axi_sync = PeripheryUtils.convertTLtoAXI(mem)(outermostParams)
       axi_sync.ar.bits.cache := CACHE_NORMAL_NOCACHE_BUF
       axi_sync.aw.bits.cache := CACHE_NORMAL_NOCACHE_BUF
@@ -196,17 +195,6 @@
         else AsyncNastiTo(io.mem_clk.get(idx), io.mem_rst.get(idx), axi_sync)
       )
     }
-=======
-  // Abuse the fact that zip takes the shorter of the two lists
-  ((io.mem_axi zip coreplexIO.master.mem) zipWithIndex) foreach { case ((axi, mem), idx) =>
-    val axi_sync = PeripheryUtils.convertTLtoAXI(mem)(outermostParams)
-    axi_sync.ar.bits.cache := CACHE_NORMAL_NOCACHE_BUF
-    axi_sync.aw.bits.cache := CACHE_NORMAL_NOCACHE_BUF
-    axi <> (
-      if (!p(AsyncMemChannels)) axi_sync
-      else AsyncNastiTo(io.mem_clk.get(idx), io.mem_rst.get(idx), axi_sync)
-    )
->>>>>>> 4802464a
   }
 
   (io.mem_ahb zip coreplexIO.master.mem) foreach { case (ahb, mem) =>
@@ -362,44 +350,6 @@
 
 /////
 
-trait PeripheryHurricaneClocks extends LazyModule {
-  implicit val p: Parameters
-}
-
-trait PeripheryHurricaneClocksBundle {
-  implicit val p: Parameters
-}
-
-trait PeripheryHurricaneClocksModule extends HasPeripheryParameters {
-  implicit val p: Parameters
-  val outer: PeripheryHurricaneClocks
-  val coreplex: Coreplex
-
-  val uncore_clk = Wire(Clock())
-  val oms_clk = Wire(Clock())
-  val core_clks = Wire(Vec(p(NTiles)-1,Clock()))
-
-  val uncore_reset = ResetSync(outer.module.reset, uncore_clk)
-  val oms_reset = ResetSync(outer.module.reset, oms_clk) // TODOHurricane - oms_reset should come from a control register
-
-  //Wire in coreplexes clock/reset
-  coreplex.clock := uncore_clk
-  coreplex.reset := uncore_reset
-
-  //Default top level clocks
-  uncore_clk := outer.module.clock
-  oms_clk := outer.module.clock
-  core_clks.map { _ := outer.module.clock }
-
-  //Connect coreplex extra clocks to be passed further down
-  //TODOHurricane: can this also be a cake trait?
-  coreplex.io.oms_clk := oms_clk
-  coreplex.io.oms_reset := oms_reset
-  coreplex.io.core_clk zip core_clks map { case(c,gen) => c := gen }
-}
-
-/////
-
 trait PeripheryTestRAM extends LazyModule {
   implicit val p: Parameters
   val peripheryBus: TLXbar
