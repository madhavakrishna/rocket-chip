--- conflicted
+++ resolved
@@ -518,23 +518,12 @@
   assert(!io.singleStep || io.retire <= UInt(1))
   assert(!reg_singleStepped || io.retire === UInt(0))
 
-<<<<<<< HEAD
-  when (exception) {
-    val epc = ~(~io.pc | (coreInstBytes-1))
-
-    val write_badaddr = cause isOneOf (Causes.illegal_instruction, Causes.breakpoint,
-      Causes.misaligned_load, Causes.misaligned_store,
-      Causes.load_access, Causes.store_access, Causes.fetch_access,
-      Causes.load_page_fault, Causes.store_page_fault, Causes.fetch_page_fault)
-    val badaddr_value = Mux(write_badaddr, io.badaddr, 0.U)
-=======
   val epc = ~(~io.pc | (coreInstBytes-1))
   val write_badaddr = cause isOneOf (Causes.illegal_instruction, Causes.breakpoint,
-    Causes.misaligned_load, Causes.misaligned_store, Causes.misaligned_fetch,
+    Causes.misaligned_load, Causes.misaligned_store,
     Causes.load_access, Causes.store_access, Causes.fetch_access,
     Causes.load_page_fault, Causes.store_page_fault, Causes.fetch_page_fault)
   val badaddr_value = Mux(write_badaddr, io.badaddr, 0.U)
->>>>>>> f1a50647
 
   when (exception) {
     when (trapToDebug) {
