// See LICENSE.Berkeley for license details.
// See LICENSE.SiFive for license details.

package freechips.rocketchip.tile

import Chisel._

import freechips.rocketchip.config._
import freechips.rocketchip.subsystem._
import freechips.rocketchip.diplomacy._
import freechips.rocketchip.rocket._
import freechips.rocketchip.tilelink._
<<<<<<< HEAD
import freechips.rocketchip.NAMESPACE._
import freechips.rocketchip.rocket.hellacache._
=======
import freechips.rocketchip.rocket.fpucp._
>>>>>>> 88714d37

case object BuildRoCC extends Field[Seq[Parameters => LazyRoCC]](Nil)

class RoCCInstruction extends Bundle {
  val funct = Bits(width = 7)
  val rs2 = Bits(width = 5)
  val rs1 = Bits(width = 5)
  val xd = Bool()
  val xs1 = Bool()
  val xs2 = Bool()
  val rd = Bits(width = 5)
  val opcode = Bits(width = 7)
}

class RoCCCommand(implicit p: Parameters) extends CoreBundle()(p) {
  val inst = new RoCCInstruction
  val rs1 = Bits(width = xLen)
  val rs2 = Bits(width = xLen)
  val status = new MStatus
}

class RoCCResponse(implicit p: Parameters) extends CoreBundle()(p) {
  val rd = Bits(width = 5)
  val data = Bits(width = xLen)
}

class RoCCCoreIO(implicit p: Parameters) extends CoreBundle()(p) {
  val cmd = Decoupled(new RoCCCommand).flip
  val resp = Decoupled(new RoCCResponse)
  val busy = Bool(OUTPUT)
  val interrupt = Bool(OUTPUT)
  val exception = Bool(INPUT)
}

class RoCCIO(val nPTWPorts: Int)(implicit p: Parameters) extends RoCCCoreIO()(p) {
  val ptw = Vec(nPTWPorts, new TLBPTWIO)
<<<<<<< HEAD
=======
  //val fpu_req = Decoupled(new FPInput)
  //val fpu_resp = Decoupled(new FPResult).flip
>>>>>>> 88714d37
}

/** Base classes for Diplomatic TL2 RoCC units **/
abstract class LazyRoCC(
      val opcodes: OpcodeSet,
      val nPTWPorts: Int = 0,
      val usesFPU: Boolean = false
    )(implicit p: Parameters) extends LazyModule {
  val module: LazyRoCCModuleImp
  val atlNode: TLNode = TLIdentityNode()
  val tlNode: TLNode = TLIdentityNode()
<<<<<<< HEAD
  val NAMESPACENode : Option[NAMESPACESourceNode] = (if (usesFPU) Some(NAMESPACESourceNode()) else None)
  val hcNode: HellaCacheSourceNode = HellaCacheSourceNode()
=======
  val FPUCPNode : Option[FPUCPSourceNode] = (if (usesFPU) Some(FPUCPSourceNode()) else None)
>>>>>>> 88714d37
}

class LazyRoCCModuleImp(outer: LazyRoCC) extends LazyModuleImp(outer) {
  val io = IO(new RoCCIO(outer.nPTWPorts))
}

/** Mixins for including RoCC **/

trait HasLazyRoCC extends CanHavePTW 
<<<<<<< HEAD
	{ this: RocketTile =>
=======
  { this: RocketTile =>
>>>>>>> 88714d37
  val roccs = p(BuildRoCC).map(_(p))

  roccs.map(_.atlNode).foreach { atl => tlMasterXbar.node :=* atl }
  roccs.map(_.tlNode).foreach { tl => tlOtherMastersNode :=* tl }
<<<<<<< HEAD
  roccs.map(_.NAMESPACENode).foreach { _.foreach { namespace => NAMESPACEXbar.node := namespace }}

  roccs.map(_.hcNode).foreach { hc => hcXbar.node := hc } 

  fpuOpt foreach { fpu => fpu.node := NAMESPACEXbar.node }
=======
  roccs.map(_.FPUCPNode).foreach { _.foreach { namespace => FPUCPXbar.node := namespace }}
  fpuOpt foreach 
  { fpu =>
    fpu.node := 
      FPUCPXbar.node }
>>>>>>> 88714d37

  nPTWPorts += roccs.map(_.nPTWPorts).foldLeft(0)(_ + _)
  //nDCachePorts += roccs.size
}

trait HasLazyRoCCModule extends CanHavePTWModule
    with HasCoreParameters { this: RocketTileModuleImp /*with HasFpuOpt*/ =>

  val (respArb, cmdRouter) = if(outer.roccs.size > 0) {
    val respArb = Module(new RRArbiter(new RoCCResponse()(outer.p), outer.roccs.size))
    val cmdRouter = Module(new RoccCommandRouter(outer.roccs.map(_.opcodes))(outer.p))
    outer.roccs.zipWithIndex.foreach { case (rocc, i) =>
      ptwPorts ++= rocc.module.io.ptw
      rocc.module.io.cmd <> cmdRouter.io.out(i)
      respArb.io.in(i) <> Queue(rocc.module.io.resp)
    }
    (Some(respArb), Some(cmdRouter))
  } else {
    (None, None)
  }
}
// Moving SimpleHellaCacheIF into the specific module implementation of the RoCCs instead of having it in the LazyRoCC template
// Keeping the L1 interface in LazyRoCC at all is due to legacy reasons, people should AVOID using the L1 Cache for RoCC because of size and exception anyways

class  AccumulatorExample(opcodes: OpcodeSet, val n: Int = 4)(implicit p: Parameters) extends LazyRoCC(opcodes) {
  override lazy val module = new AccumulatorExampleModuleImp(this)
}

class AccumulatorExampleModuleImp(outer: AccumulatorExample)(implicit p: Parameters) extends LazyRoCCModuleImp(outer)
    with HasCoreParameters {
  val dcIF = Module(new SimpleHellaCacheIF()(outer.p))
  outer.hcNode.out.head._1 <> dcIF.io.cache //
  val inner_mem = new HellaCacheIO
  dcIF.io.requestor <> inner_mem

  val regfile = Mem(outer.n, UInt(width = xLen))
  val busy = Reg(init = Vec.fill(outer.n){Bool(false)})

  val cmd = Queue(io.cmd)
  val funct = cmd.bits.inst.funct
  val addr = cmd.bits.rs2(log2Up(outer.n)-1,0)
  val doWrite = funct === UInt(0)
  val doRead = funct === UInt(1)
  val doLoad = funct === UInt(2)
  val doAccum = funct === UInt(3)
  val memRespTag = inner_mem.resp.bits.tag(log2Up(outer.n)-1,0)

  // datapath
  val addend = cmd.bits.rs1
  val accum = regfile(addr)
  val wdata = Mux(doWrite, addend, accum + addend)

  when (cmd.fire() && (doWrite || doAccum)) {
    regfile(addr) := wdata
  }

  when (inner_mem.resp.valid) {
    regfile(memRespTag) := inner_mem.resp.bits.data
    busy(memRespTag) := Bool(false)
  }

  // control
  when (inner_mem.req.fire()) {
    busy(addr) := Bool(true)
  }

  val doResp = cmd.bits.inst.xd
  val stallReg = busy(addr)
  val stallLoad = doLoad && !inner_mem.req.ready
  val stallResp = doResp && !io.resp.ready

  cmd.ready := !stallReg && !stallLoad && !stallResp
    // command resolved if no stalls AND not issuing a load that will need a request

  // PROC RESPONSE INTERFACE
  io.resp.valid := cmd.valid && doResp && !stallReg && !stallLoad
    // valid response if valid command, need a response, and no stalls
  io.resp.bits.rd := cmd.bits.inst.rd
    // Must respond with the appropriate tag or undefined behavior
  io.resp.bits.data := accum
    // Semantics is to always send out prior accumulator register value

  io.busy := cmd.valid || busy.reduce(_||_)
    // Be busy when have pending memory requests or committed possibility of pending requests
  io.interrupt := Bool(false)
    // Set this true to trigger an interrupt on the processor (please refer to supervisor documentation)

  // MEMORY REQUEST INTERFACE
  inner_mem.req.valid := cmd.valid && doLoad && !stallReg && !stallResp
  inner_mem.req.bits.addr := addend
  inner_mem.req.bits.tag := addr
  inner_mem.req.bits.cmd := M_XRD // perform a load (M_XWR for stores)
  inner_mem.req.bits.typ := MT_D // D = 8 bytes, W = 4, H = 2, B = 1
  inner_mem.req.bits.data := Bits(0) // we're not performing any stores...
  inner_mem.req.bits.phys := Bool(false)
}

class  TranslatorExample(opcodes: OpcodeSet)(implicit p: Parameters) extends LazyRoCC(opcodes, nPTWPorts = 1) {
  override lazy val module = new TranslatorExampleModuleImp(this)
}

class TranslatorExampleModuleImp(outer: TranslatorExample)(implicit p: Parameters) extends LazyRoCCModuleImp(outer)
    with HasCoreParameters {
  val dcIF = Module(new SimpleHellaCacheIF()(outer.p))
  outer.hcNode.out.head._1 <> dcIF.io.cache //
  val inner_mem = new HellaCacheIO
  dcIF.io.requestor <> inner_mem
  
  val req_addr = Reg(UInt(width = coreMaxAddrBits))
  val req_rd = Reg(io.resp.bits.rd)
  val req_offset = req_addr(pgIdxBits - 1, 0)
  val req_vpn = req_addr(coreMaxAddrBits - 1, pgIdxBits)
  val pte = Reg(new PTE)

  val s_idle :: s_ptw_req :: s_ptw_resp :: s_resp :: Nil = Enum(Bits(), 4)
  val state = Reg(init = s_idle)

  io.cmd.ready := (state === s_idle)

  when (io.cmd.fire()) {
    req_rd := io.cmd.bits.inst.rd
    req_addr := io.cmd.bits.rs1
    state := s_ptw_req
  }

  private val ptw = io.ptw(0)

  when (ptw.req.fire()) { state := s_ptw_resp }

  when (state === s_ptw_resp && ptw.resp.valid) {
    pte := ptw.resp.bits.pte
    state := s_resp
  }

  when (io.resp.fire()) { state := s_idle }

  ptw.req.valid := (state === s_ptw_req)
  ptw.req.bits.addr := req_vpn

  io.resp.valid := (state === s_resp)
  io.resp.bits.rd := req_rd
  io.resp.bits.data := Mux(pte.leaf(), Cat(pte.ppn, req_offset), SInt(-1, xLen).asUInt)

  io.busy := (state =/= s_idle)
  io.interrupt := Bool(false)
  inner_mem.req.valid := Bool(false)
}

class  CharacterCountExample(opcodes: OpcodeSet)(implicit p: Parameters) extends LazyRoCC(opcodes) {
  override lazy val module = new CharacterCountExampleModuleImp(this)
  override val atlNode = TLClientNode(Seq(TLClientPortParameters(Seq(TLClientParameters("CharacterCountRoCC")))))
}

class CharacterCountExampleModuleImp(outer: CharacterCountExample)(implicit p: Parameters) extends LazyRoCCModuleImp(outer)
  with HasCoreParameters
  with HasL1CacheParameters {
  val dcIF = Module(new SimpleHellaCacheIF()(outer.p))
  outer.hcNode.out.head._1 <> dcIF.io.cache //
  val inner_mem = new HellaCacheIO
  dcIF.io.requestor <> inner_mem

  val cacheParams = tileParams.icache.get

  private val blockOffset = blockOffBits
  private val beatOffset = log2Up(cacheDataBits/8)

  val needle = Reg(UInt(width = 8))
  val addr = Reg(UInt(width = coreMaxAddrBits))
  val count = Reg(UInt(width = xLen))
  val resp_rd = Reg(io.resp.bits.rd)

  val addr_block = addr(coreMaxAddrBits - 1, blockOffset)
  val offset = addr(blockOffset - 1, 0)
  val next_addr = (addr_block + UInt(1)) << UInt(blockOffset)

  val s_idle :: s_acq :: s_gnt :: s_check :: s_resp :: Nil = Enum(Bits(), 5)
  val state = Reg(init = s_idle)

  val (tl_out, edgesOut) = outer.atlNode.out(0)
  val gnt = tl_out.d.bits
  val recv_data = Reg(UInt(width = cacheDataBits))
  val recv_beat = Reg(UInt(width = log2Up(cacheDataBeats+1)), init = UInt(0))

  val data_bytes = Vec.tabulate(cacheDataBits/8) { i => recv_data(8 * (i + 1) - 1, 8 * i) }
  val zero_match = data_bytes.map(_ === UInt(0))
  val needle_match = data_bytes.map(_ === needle)
  val first_zero = PriorityEncoder(zero_match)

  val chars_found = PopCount(needle_match.zipWithIndex.map {
    case (matches, i) =>
      val idx = Cat(recv_beat - UInt(1), UInt(i, beatOffset))
      matches && idx >= offset && UInt(i) <= first_zero
  })
  val zero_found = zero_match.reduce(_ || _)
  val finished = Reg(Bool())

  io.cmd.ready := (state === s_idle)
  io.resp.valid := (state === s_resp)
  io.resp.bits.rd := resp_rd
  io.resp.bits.data := count
  tl_out.a.valid := (state === s_acq)
  tl_out.a.bits := edgesOut.Get(
                       fromSource = UInt(0),
                       toAddress = addr_block << blockOffset,
                       lgSize = UInt(lgCacheBlockBytes))._2
  tl_out.d.ready := (state === s_gnt)

  when (io.cmd.fire()) {
    addr := io.cmd.bits.rs1
    needle := io.cmd.bits.rs2
    resp_rd := io.cmd.bits.inst.rd
    count := UInt(0)
    finished := Bool(false)
    state := s_acq
  }

  when (tl_out.a.fire()) { state := s_gnt }

  when (tl_out.d.fire()) {
    recv_beat := recv_beat + UInt(1)
    recv_data := gnt.data
    state := s_check
  }

  when (state === s_check) {
    when (!finished) {
      count := count + chars_found
    }
    when (zero_found) { finished := Bool(true) }
    when (recv_beat === UInt(cacheDataBeats)) {
      addr := next_addr
      state := Mux(zero_found || finished, s_resp, s_acq)
    } .otherwise {
      state := s_gnt
    }
  }

  when (io.resp.fire()) { state := s_idle }

  io.busy := (state =/= s_idle)
  io.interrupt := Bool(false)
  inner_mem.req.valid := Bool(false)
  // Tie off unused channels
  tl_out.b.ready := Bool(true)
  tl_out.c.valid := Bool(false)
  tl_out.e.valid := Bool(false)
}

class OpcodeSet(val opcodes: Seq[UInt]) {
  def |(set: OpcodeSet) =
    new OpcodeSet(this.opcodes ++ set.opcodes)

  def matches(oc: UInt) = opcodes.map(_ === oc).reduce(_ || _)
}

object OpcodeSet {
  def custom0 = new OpcodeSet(Seq(Bits("b0001011")))
  def custom1 = new OpcodeSet(Seq(Bits("b0101011")))
  def custom2 = new OpcodeSet(Seq(Bits("b1011011")))
  def custom3 = new OpcodeSet(Seq(Bits("b1111011")))
  def all = custom0 | custom1 | custom2 | custom3
}

class RoccCommandRouter(opcodes: Seq[OpcodeSet])(implicit p: Parameters)
    extends CoreModule()(p) {
  val io = new Bundle {
    val in = Decoupled(new RoCCCommand).flip
    val out = Vec(opcodes.size, Decoupled(new RoCCCommand))
    val busy = Bool(OUTPUT)
  }

  val cmd = Queue(io.in)
  val cmdReadys = io.out.zip(opcodes).map { case (out, opcode) =>
    val me = opcode.matches(cmd.bits.inst.opcode)
    out.valid := cmd.valid && me
    out.bits := cmd.bits
    out.ready && me
  }
  cmd.ready := cmdReadys.reduce(_ || _)
  io.busy := cmd.valid

  assert(PopCount(cmdReadys) <= UInt(1),
    "Custom opcode matched for more than one accelerator")
}<|MERGE_RESOLUTION|>--- conflicted
+++ resolved
@@ -10,12 +10,8 @@
 import freechips.rocketchip.diplomacy._
 import freechips.rocketchip.rocket._
 import freechips.rocketchip.tilelink._
-<<<<<<< HEAD
-import freechips.rocketchip.NAMESPACE._
 import freechips.rocketchip.rocket.hellacache._
-=======
 import freechips.rocketchip.rocket.fpucp._
->>>>>>> 88714d37
 
 case object BuildRoCC extends Field[Seq[Parameters => LazyRoCC]](Nil)
 
@@ -52,11 +48,6 @@
 
 class RoCCIO(val nPTWPorts: Int)(implicit p: Parameters) extends RoCCCoreIO()(p) {
   val ptw = Vec(nPTWPorts, new TLBPTWIO)
-<<<<<<< HEAD
-=======
-  //val fpu_req = Decoupled(new FPInput)
-  //val fpu_resp = Decoupled(new FPResult).flip
->>>>>>> 88714d37
 }
 
 /** Base classes for Diplomatic TL2 RoCC units **/
@@ -68,12 +59,8 @@
   val module: LazyRoCCModuleImp
   val atlNode: TLNode = TLIdentityNode()
   val tlNode: TLNode = TLIdentityNode()
-<<<<<<< HEAD
-  val NAMESPACENode : Option[NAMESPACESourceNode] = (if (usesFPU) Some(NAMESPACESourceNode()) else None)
   val hcNode: HellaCacheSourceNode = HellaCacheSourceNode()
-=======
   val FPUCPNode : Option[FPUCPSourceNode] = (if (usesFPU) Some(FPUCPSourceNode()) else None)
->>>>>>> 88714d37
 }
 
 class LazyRoCCModuleImp(outer: LazyRoCC) extends LazyModuleImp(outer) {
@@ -83,28 +70,20 @@
 /** Mixins for including RoCC **/
 
 trait HasLazyRoCC extends CanHavePTW 
-<<<<<<< HEAD
-	{ this: RocketTile =>
-=======
   { this: RocketTile =>
->>>>>>> 88714d37
   val roccs = p(BuildRoCC).map(_(p))
 
   roccs.map(_.atlNode).foreach { atl => tlMasterXbar.node :=* atl }
   roccs.map(_.tlNode).foreach { tl => tlOtherMastersNode :=* tl }
-<<<<<<< HEAD
   roccs.map(_.NAMESPACENode).foreach { _.foreach { namespace => NAMESPACEXbar.node := namespace }}
 
   roccs.map(_.hcNode).foreach { hc => hcXbar.node := hc } 
 
-  fpuOpt foreach { fpu => fpu.node := NAMESPACEXbar.node }
-=======
   roccs.map(_.FPUCPNode).foreach { _.foreach { namespace => FPUCPXbar.node := namespace }}
   fpuOpt foreach 
   { fpu =>
     fpu.node := 
       FPUCPXbar.node }
->>>>>>> 88714d37
 
   nPTWPorts += roccs.map(_.nPTWPorts).foldLeft(0)(_ + _)
   //nDCachePorts += roccs.size
