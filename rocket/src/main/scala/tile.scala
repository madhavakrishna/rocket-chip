package rocket

import Chisel._
import uncore._
import Util._

case class RocketConfiguration(tl: TileLinkConfiguration,
                               icache: ICacheConfig, dcache: DCacheConfig,
                               fpu: Boolean, vec: Boolean,
                               fastLoadWord: Boolean = true,
                               fastLoadByte: Boolean = false,
                               fastMulDiv: Boolean = true)
{
  val dcacheReqTagBits = 9 // enforce compliance with require()
  val xprlen = 64
  val nxpr = 32
  val nxprbits = log2Up(nxpr)
  val rvc = false
  if (fastLoadByte) require(fastLoadWord)
}

<<<<<<< HEAD
class Tile(_reset: Bool = null)(confIn: RocketConfiguration) extends Module(_reset = _reset) with ClientCoherenceAgent
=======
class Tile(resetSignal: Bool = null)(confIn: RocketConfiguration) extends Module(_reset = resetSignal) with ClientCoherenceAgent
>>>>>>> 387cf0eb
{
  val memPorts = 2 + confIn.vec
  val dcachePortId = 0
  val icachePortId = 1
  val vicachePortId = 2
  implicit val tlConf = confIn.tl
  implicit val lnConf = confIn.tl.ln
  implicit val icConf = confIn.icache
  implicit val dcConf = confIn.dcache.copy(reqtagbits = confIn.dcacheReqTagBits + log2Up(memPorts), databits = confIn.xprlen)
  implicit val conf = confIn.copy(dcache = dcConf)

  val io = new Bundle {
    val tilelink = new TileLinkIO
    val host = new HTIFIO(lnConf.nClients)
  }

  val core = Module(new Core)
  val icache = Module(new Frontend)
  val dcache = Module(new HellaCache)

  val arbiter = Module(new UncachedTileLinkIOArbiterThatAppendsArbiterId(memPorts))
  arbiter.io.in(dcachePortId) <> dcache.io.mem
  arbiter.io.in(icachePortId) <> icache.io.mem

  io.tilelink.acquire <> arbiter.io.out.acquire
  arbiter.io.out.grant <> io.tilelink.grant
  io.tilelink.grant_ack <> arbiter.io.out.grant_ack
  dcache.io.mem.probe <> io.tilelink.probe
  io.tilelink.release.data <> dcache.io.mem.release.data
  io.tilelink.release.meta.valid   := dcache.io.mem.release.meta.valid
  dcache.io.mem.release.meta.ready := io.tilelink.release.meta.ready
  io.tilelink.release.meta.bits := dcache.io.mem.release.meta.bits
  io.tilelink.release.meta.bits.payload.client_xact_id :=  Cat(dcache.io.mem.release.meta.bits.payload.client_xact_id, UInt(dcachePortId, log2Up(memPorts))) // Mimic client id extension done by UncachedTileLinkIOArbiter for Acquires from either client)

  if (conf.vec) {
    val vicache = Module(new Frontend()(ICacheConfig(128, 1), tlConf)) // 128 sets x 1 ways (8KB)
    arbiter.io.in(vicachePortId) <> vicache.io.mem
    core.io.vimem <> vicache.io.cpu
  }

  core.io.host <> io.host
  core.io.imem <> icache.io.cpu
  core.io.dmem <> dcache.io.cpu
}<|MERGE_RESOLUTION|>--- conflicted
+++ resolved
@@ -19,11 +19,7 @@
   if (fastLoadByte) require(fastLoadWord)
 }
 
-<<<<<<< HEAD
-class Tile(_reset: Bool = null)(confIn: RocketConfiguration) extends Module(_reset = _reset) with ClientCoherenceAgent
-=======
 class Tile(resetSignal: Bool = null)(confIn: RocketConfiguration) extends Module(_reset = resetSignal) with ClientCoherenceAgent
->>>>>>> 387cf0eb
 {
   val memPorts = 2 + confIn.vec
   val dcachePortId = 0
