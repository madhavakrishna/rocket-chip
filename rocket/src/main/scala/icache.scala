--- conflicted
+++ resolved
@@ -162,14 +162,8 @@
   val stall = !io.resp.ready
   val rdy = Wire(Bool())
 
-<<<<<<< HEAD
   val refill_addr = Reg(UInt(width = paddrBits))
   val s1_any_tag_hit = Bool()
-=======
-  val s2_valid = Reg(init=Bool(false))
-  val s2_addr = Reg(UInt(width = paddrBits))
-  val s2_any_tag_hit = Wire(Bool())
->>>>>>> fb552437
 
   val s1_valid = Reg(init=Bool(false))
   val s1_pgoff = Reg(UInt(width = pgIdxBits))
@@ -219,35 +213,18 @@
     vb_array := Bits(0)
     invalidated := Bool(true)
   }
-<<<<<<< HEAD
   val s1_disparity = Vec.fill(nWays){Bool()}
-=======
-  val s2_disparity = Wire(Vec(Bool(), nWays))
->>>>>>> fb552437
   for (i <- 0 until nWays)
     when (s1_valid && s1_disparity(i)) { vb_array := vb_array.bitSet(Cat(UInt(i), s1_idx), Bool(false)) }
 
-<<<<<<< HEAD
   val s1_tag_match = Vec.fill(nWays){Bool()}
   val s1_tag_hit = Vec.fill(nWays){Bool()}
   val s1_dout = Vec.fill(nWays){(Bits())}
 
   for (i <- 0 until nWays) {
     val s1_vb = !io.invalidate && vb_array(Cat(UInt(i), s1_pgoff(untagBits-1,blockOffBits))).toBool
-    val tag_out = tag_array(tag_raddr)(entagbits*(i+1)-1, entagbits*i)
+    val tag_out = tag_rdata(entagbits*(i+1)-1, entagbits*i)
     val s1_tag_disparity = code.decode(tag_out).error
-=======
-  val s1_tag_match = Wire(Vec(Bool(), nWays))
-  val s2_tag_hit = Wire(Vec(Bool(), nWays))
-  val s2_dout = Reg(Vec(Bits(width = code.width(rowBits)), nWays))
-
-  for (i <- 0 until nWays) {
-    val s1_vb = !io.invalidate && vb_array(Cat(UInt(i), s1_pgoff(untagBits-1,blockOffBits))).toBool
-    val s2_vb = Reg(Bool())
-    val s2_tag_disparity = Reg(Bool())
-    val s2_tag_match = Reg(Bool())
-    val tag_out = tag_rdata(entagbits*(i+1)-1, entagbits*i)
->>>>>>> fb552437
     when (s1_valid && rdy && !stall) {
     }
     s1_tag_match(i) := tag_out(tagBits-1,0) === s1_tag
@@ -257,35 +234,18 @@
   s1_any_tag_hit := s1_tag_hit.reduceLeft(_||_) && !s1_disparity.reduceLeft(_||_)
 
   for (i <- 0 until nWays) {
-<<<<<<< HEAD
-    val data_array = Mem(Bits(width = code.width(rowBits)), nSets*refillCycles, seqRead = true)
-    val s1_raddr = Reg(UInt())
-    when (narrow_grant.valid && repl_way === UInt(i)) {
-      val e_d = code.encode(narrow_grant.bits.data)
-      if(refillCycles > 1) data_array(Cat(s1_idx, refill_cnt)) := e_d
-      else data_array(s1_idx) := e_d
-    }
-//    /*.else*/when (s0_valid) { // uncomment ".else" to infer 6T SRAM
-    .elsewhen (s0_valid) {
-      s1_raddr := s0_pgoff(untagBits-1,blockOffBits-(if(refillCycles > 1) refill_cnt.getWidth else 0))
-=======
     val data_array = SeqMem(Bits(width = code.width(rowBits)), nSets*refillCycles)
     val wen = narrow_grant.valid && repl_way === UInt(i)
     when (wen) {
       val e_d = code.encode(narrow_grant.bits.data).toUInt
-      if(refillCycles > 1) data_array.write(Cat(s2_idx, refill_cnt), e_d)
-      else data_array.write(s2_idx, e_d)
->>>>>>> fb552437
+      if(refillCycles > 1) data_array.write(Cat(s1_idx, refill_cnt), e_d)
+      else data_array.write(s1_idx, e_d)
     }
     val s0_raddr = s0_pgoff(untagBits-1,blockOffBits-(if(refillCycles > 1) refill_cnt.getWidth else 0))
     val s1_rdata = data_array.read(s0_raddr, !wen && s0_valid)
     // if s1_tag_match is critical, replace with partial tag check
-<<<<<<< HEAD
     s1_dout(i) := 0
-    when (s1_valid && rdy && !stall && (Bool(isDM) || s1_tag_match(i))) { s1_dout(i) := data_array(s1_raddr) }
-=======
-    when (s1_valid && rdy && !stall && (Bool(isDM) || s1_tag_match(i))) { s2_dout(i) := s1_rdata }
->>>>>>> fb552437
+    when (s1_valid && rdy && !stall && (Bool(isDM) || s1_tag_match(i))) { s1_dout(i) := s1_rdata }
   }
   io.resp.bits.datablock := Mux1H(s1_tag_hit, s1_dout)
 
