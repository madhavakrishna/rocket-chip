--- conflicted
+++ resolved
@@ -1,10 +1,6 @@
 [
     {
-<<<<<<< HEAD
-        "commit": "5fed536ea6f9ae1fb840bbf9a2d8f11c6a0fbb7c",
-=======
-        "commit": "f36127349c5303e32dcc97ccdd3b491f51ec60e9",
->>>>>>> 21f9bf6f
+        "commit": "66f11da35dd7aa9392fe7fb2488dd8f8d86fcce6",
         "name": "hardfloat",
         "source": "git@github.com:ucb-bar/berkeley-hardfloat.git"
     },
@@ -14,20 +10,12 @@
         "source": "git@github.com:sifive/api-chisel3-sifive.git"
     },
     {
-<<<<<<< HEAD
-        "commit": "c01d4bf4a1b94f1ec4c1d612fa716f69cda913b5",
-=======
-        "commit": "060b421ecec69c40ccc102b43f52980b6750a29a",
->>>>>>> 21f9bf6f
+        "commit": "272b2c4284f04e500735532df19bf5783a43806b",
         "name": "chisel3",
         "source": "git@github.com:freechipsproject/chisel3.git"
     },
     {
-<<<<<<< HEAD
-        "commit": "b2de75099369afffd6e7d000e42060f474bc8e9d",
-=======
-        "commit": "61bf6373bc752d1194f5fdc97db10297f82a0bb4",
->>>>>>> 21f9bf6f
+        "commit": "62a0796875e6d0f3d4889b3d203ad35dba4dac20",
         "name": "firrtl",
         "source": "git@github.com:freechipsproject/firrtl.git"
     },
